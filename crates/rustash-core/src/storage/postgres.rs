--- conflicted
+++ resolved
@@ -12,11 +12,8 @@
     query_builder::AsQuery,
     query_dsl::methods::LoadQuery,
     sql_query,
-<<<<<<< HEAD
+
     sql_types::{Binary, Integer, Text},
-=======
-    sql_types::{Binary, Integer},
->>>>>>> 42299d3c
 };
 use diesel_async::{pooled_connection::bb8::PooledConnection, AsyncConnection, RunQueryDsl};
 use pgvector::Vector;
@@ -254,63 +251,11 @@
         Ok(results)
     }
 
-<<<<<<< HEAD
+
     async fn add_relation(&self, _from: &Uuid, _to: &Uuid, _relation_type: &str) -> Result<()> {
         // TODO: Implement relation handling when the schema supports it
         // For now, this is a no-op
-=======
-    async fn add_relation(&self, from: &Uuid, to: &Uuid, relation_type: &str) -> Result<()> {
-        use crate::schema::relations::dsl::*;
-
-        let mut conn = self.get_conn().await?;
-        let from_str = from.to_string();
-        let to_str = to.to_string();
-
-        conn.transaction(|conn| {
-            Box::pin(async move {
-                // First ensure both snippets exist
-                let from_exists: bool = crate::schema::snippets::table
-                    .filter(crate::schema::snippets::uuid.eq(&from_str))
-                    .select(diesel::dsl::sql::<diesel::sql_types::Bool>("1"))
-                    .first(conn)
-                    .await
-                    .optional()?
-                    .is_some();
-
-                if !from_exists {
-                    return Err(Error::other(format!("Source snippet {} not found", from)));
-                }
-
-                let to_exists: bool = crate::schema::snippets::table
-                    .filter(crate::schema::snippets::uuid.eq(&to_str))
-                    .select(diesel::dsl::sql::<diesel::sql_types::Bool>("1"))
-                    .first(conn)
-                    .await
-                    .optional()?
-                    .is_some();
-
-                if !to_exists {
-                    return Err(Error::other(format!("Target snippet {} not found", to)));
-                }
-
-                // Add the relation
-                diesel::insert_into(relations)
-                    .values((
-                        from_uuid.eq(&from_str),
-                        to_uuid.eq(&to_str),
-                        rel_type.eq(relation_type),
-                    ))
-                    .on_conflict((from_uuid, to_uuid, rel_type))
-                    .do_nothing()
-                    .execute(conn)
-                    .await?;
-
-                Ok(())
-            })
-        })
-        .await?;
-
->>>>>>> 42299d3c
+
         Ok(())
     }
 
@@ -319,36 +264,14 @@
         _id: &Uuid,
         _relation_type: Option<&str>,
     ) -> Result<Vec<Box<dyn crate::memory::MemoryItem + Send + Sync>>> {
-<<<<<<< HEAD
+
         // TODO: Implement proper relation handling when the schema is updated
         // For now, return an empty vector as relations are not yet implemented
         Ok(Vec::new())
     }
 }
 
-=======
-        use crate::schema::{relations, snippets};
-
-        let id_str = id.to_string();
-        let mut conn = self.get_conn().await?;
-
-        // This is a simplified implementation that just returns related snippets
-        // by looking up relations in the database
-        let related: Vec<Snippet> = crate::schema::snippets::table
-            .filter(crate::schema::snippets::uuid.ne(id.to_string()))
-            .limit(10) // Limit to 10 related items for now
-            .load(&mut conn)
-            .await?;
-
-        let results = related
-            .into_iter()
-            .map(|s| Box::new(s) as Box<dyn crate::memory::MemoryItem + Send + Sync>)
-            .collect();
-
-        Ok(results)
-    }
-}
->>>>>>> 42299d3c
+
 #[cfg(test)]
 mod tests {
     use super::*;
